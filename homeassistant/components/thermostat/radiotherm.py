"""
homeassistant.components.thermostat.radiotherm
~~~~~~~~~~~~~~~~~~~~~~~~~~~~~~~~~~~~~~~~
Adds support for Radio Thermostat wifi-enabled home thermostats
"""
import logging
import datetime
from urllib.error import URLError

from homeassistant.components.thermostat import (ThermostatDevice, STATE_COOL,
                                                 STATE_IDLE, STATE_HEAT)
from homeassistant.const import (CONF_HOST, TEMP_FAHRENHEIT)

REQUIREMENTS = ['radiotherm==1.2']


def setup_platform(hass, config, add_devices, discovery_info=None):
    """ Sets up the Radio Thermostat. """
    import radiotherm

    logger = logging.getLogger(__name__)

    hosts = []
<<<<<<< HEAD
    if discovery_info:
        logger.info('hass radiotherm discovery: %s', discovery_info)
    elif CONF_HOST in config:
=======
    if CONF_HOST in config:
>>>>>>> b2e39884
        hosts = [config[CONF_HOST]]
    else:
        hosts.append(radiotherm.discover.discover_address())

    if hosts is None:
        logger.error("no radiotherm thermostats detected")
        return

    tstats = []

    for host in hosts:
        try:
            tstat = radiotherm.get_thermostat(host)
            tstats.append(RadioThermostat(tstat))
        except (URLError, OSError):
            logger.exception(
                "Unable to connect to Radio Thermostat: %s", host)

    add_devices(tstats)


class RadioThermostat(ThermostatDevice):
    """ Represent a Radio Thermostat. """

    def __init__(self, device):
        self.device = device
        self.set_time()
<<<<<<< HEAD
        self._away = False
        self._away_cool = 82
        self._away_heat = 70
=======
        self._target_temperature = None
        self._current_temperature = None
        self._operation = STATE_IDLE
        self._name = None
        self.update()
>>>>>>> b2e39884

    @property
    def name(self):
        """ Returns the name of the Radio Thermostat. """
        return self._name

    def set_name(self, name):
        """ Set thermostat name """
        self.device.name = name

    @property
    def unit_of_measurement(self):
        """ Unit of measurement this thermostat expresses itself in. """
        return TEMP_FAHRENHEIT

    @property
    def device_state_attributes(self):
        """ Returns device specific state attributes. """
        return {
            "fan": self.device.fmode['human'],
            "mode": self.device.tmode['human']
        }

    @property
    def current_temperature(self):
        """ Returns the current temperature. """
        return round(self._current_temperature, 1)

    @property
    def operation(self):
        """ Returns current operation. head, cool idle """
        return self._operation

    @property
    def target_temperature(self):
        """ Returns the temperature we try to reach. """

        return round(self._target_temperature, 1)

    def update(self):
        self._current_temperature = self.device.temp['raw']
        self._name = self.device.name['raw']
        if self.device.tmode['human'] == 'Cool':
            self._target_temperature = self.device.t_cool['raw']
            self._operation = STATE_COOL
        elif self.device.tmode['human'] == 'Heat':
            self._target_temperature = self.device.t_heat['raw']
            self._operation = STATE_HEAT
        else:
            self._operation = STATE_IDLE

    def set_temperature(self, temperature):
        """ Set new target temperature """
        if self._operation == STATE_COOL:
            self.device.t_cool = temperature
        elif self._operation == STATE_HEAT:
            self.device.t_heat = temperature
<<<<<<< HEAD

    @property
    def is_away_mode_on(self):
        """ Returns away mode """
        return self._away

    def turn_away_mode_on(self):
        """ Turns away mode on. """
        self._away = True

    def turn_away_mode_off(self):
        """ Turns away mode off. """
        self._away = False
=======
        self.device.hold = 1
>>>>>>> b2e39884

    def set_time(self):
        """ Set device time """
        now = datetime.datetime.now()
        self.device.time = {'day': now.weekday(),
                            'hour': now.hour, 'minute': now.minute}<|MERGE_RESOLUTION|>--- conflicted
+++ resolved
@@ -21,13 +21,7 @@
     logger = logging.getLogger(__name__)
 
     hosts = []
-<<<<<<< HEAD
-    if discovery_info:
-        logger.info('hass radiotherm discovery: %s', discovery_info)
-    elif CONF_HOST in config:
-=======
     if CONF_HOST in config:
->>>>>>> b2e39884
         hosts = [config[CONF_HOST]]
     else:
         hosts.append(radiotherm.discover.discover_address())
@@ -55,26 +49,16 @@
     def __init__(self, device):
         self.device = device
         self.set_time()
-<<<<<<< HEAD
-        self._away = False
-        self._away_cool = 82
-        self._away_heat = 70
-=======
         self._target_temperature = None
         self._current_temperature = None
         self._operation = STATE_IDLE
         self._name = None
         self.update()
->>>>>>> b2e39884
 
     @property
     def name(self):
         """ Returns the name of the Radio Thermostat. """
         return self._name
-
-    def set_name(self, name):
-        """ Set thermostat name """
-        self.device.name = name
 
     @property
     def unit_of_measurement(self):
@@ -123,23 +107,7 @@
             self.device.t_cool = temperature
         elif self._operation == STATE_HEAT:
             self.device.t_heat = temperature
-<<<<<<< HEAD
-
-    @property
-    def is_away_mode_on(self):
-        """ Returns away mode """
-        return self._away
-
-    def turn_away_mode_on(self):
-        """ Turns away mode on. """
-        self._away = True
-
-    def turn_away_mode_off(self):
-        """ Turns away mode off. """
-        self._away = False
-=======
         self.device.hold = 1
->>>>>>> b2e39884
 
     def set_time(self):
         """ Set device time """
